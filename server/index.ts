import express, { type Request, Response, NextFunction } from "express";
<<<<<<< HEAD
import path from "path";
import { fileURLToPath } from "url";
import session from "express-session";
import passport from "passport";
import http from "http";

import { registerRoutes } from "./routes";
import { setupVite, serveStatic, log } from "./vite";
import { setupRedirects } from "./redirect";
import { setupStaticRoutes } from "./static-routes";
import { multiTenantStorage } from "./multi-tenant-storage";

// keep db imports (used elsewhere if needed)
import { db } from "@db";
import { users } from "@shared/schema";
=======
import session from "express-session";
import passport from "passport";
import path from "path";
import { fileURLToPath } from "url";

import { registerRoutes } from "./routes.js";
import { setupVite, serveStatic, log } from "./vite.js";
import { setupRedirects } from "./redirect.js";
import { setupStaticRoutes } from "./static-routes.js";
import { multiTenantStorage } from "./multi-tenant-storage.js";

import { db } from "../db/index.js";
import { users } from "../shared/schema.js";
>>>>>>> dba8a625
import { eq, and, desc } from "drizzle-orm";
import { MailService } from "@sendgrid/mail";

<<<<<<< HEAD
// ✅ SQLite direct access
import Database from "better-sqlite3";

// __dirname for ESM
const __filename = fileURLToPath(import.meta.url);
const __dirname = path.dirname(__filename);

// ---- Express app -----------------------------------------------------------
const app = express();
app.use(express.json());
app.use(express.urlencoded({ extended: false }));

// CORS
app.use((req, res, next) => {
  res.header("Access-Control-Allow-Origin", "*");
  res.header("Access-Control-Allow-Methods", "GET, POST, PUT, DELETE, OPTIONS");
  res.header(
    "Access-Control-Allow-Headers",
    "Origin, X-Requested-With, Content-Type, Accept, Authorization"
  );
  if (req.method === "OPTIONS") return res.sendStatus(200);
  next();
});

// Sessions (MemoryStore is fine for dev; use a store for prod)
app.use(
  session({
    secret: "cricket-academy-secret-key",
    resave: false,
    saveUninitialized: false,
    cookie: { secure: false, maxAge: 24 * 60 * 60 * 1000 }, // 24h
  })
);

// Passport
app.use(passport.initialize());
app.use(passport.session());

// DEV-ONLY admin bypass
app.use((req, _res, next) => {
  const devBypass = process.env.LOCAL_ADMIN_BYPASS === "true";
  if (devBypass && req.headers["x-local-admin"] === "1") {
    (req as any).user = { id: 0, role: "admin" };
    (req as any).isAuthenticated = () => true;
  }
  next();
});

// Extend Request
declare global {
  namespace Express {
    interface Request {
      academyId?: number;
      academySlug?: string;
      user?: any;
      isAuthenticated?: () => boolean;
    }
  }
}

// Health check
app.get("/api/ping", (_req, res) => {
  res.json({
    status: "ok",
    message: "Server is running",
    timestamp: new Date().toISOString(),
  });
});

// ---- SendGrid (optional) ---------------------------------------------------
import { MailService } from "@sendgrid/mail";
=======
// ---- __dirname for ES modules ----
const __filename = fileURLToPath(import.meta.url);
const __dirname = path.dirname(__filename);

// ---- Express app ----
const app = express();
app.use(express.json());
app.use(express.urlencoded({ extended: false }));

// CORS (dev-friendly)
app.use((req, res, next) => {
  res.header("Access-Control-Allow-Origin", "*");
  res.header(
    "Access-Control-Allow-Methods",
    "GET, POST, PUT, DELETE, OPTIONS"
  );
  res.header(
    "Access-Control-Allow-Headers",
    "Origin, X-Requested-With, Content-Type, Accept, Authorization"
  );
  if (req.method === "OPTIONS") return res.sendStatus(200);
  next();
});

// Sessions
app.use(
  session({
    secret: "cricket-academy-secret-key",
    resave: false,
    saveUninitialized: false,
    cookie: { secure: false, maxAge: 24 * 60 * 60 * 1000 }, // 24h
  })
);

// Passport
app.use(passport.initialize());
app.use(passport.session());

// ---- Types: academy context on Request ----
declare global {
  namespace Express {
    interface Request {
      academyId?: number;
      academySlug?: string;
    }
  }
}

// ---- Health & ping ----
app.get("/health", (_req, res) => {
  res.status(200).json({
    status: "ok",
    env: process.env.NODE_ENV || "development",
    port: Number(process.env.PORT) || 3002,
    time: new Date().toISOString(),
  });
});

app.get("/api/ping", (_req, res) => {
  res.json({
    status: "ok",
    message: "Server is running",
    timestamp: new Date().toISOString(),
  });
});

// Dev login bypass endpoint (for testing without Firebase)
app.post("/api/dev/login", async (req, res) => {
  try {
    const { email, password } = req.body as { email: string; password: string };
    
    // Development accounts for testing
    const devAccounts = {
      "admin@test.com": { password: "Test1234!", role: "admin", id: 1 },
      "parent@test.com": { password: "Test1234!", role: "parent", id: 2 }
    };
    
    const account = devAccounts[email as keyof typeof devAccounts];
    
    if (!account || account.password !== password) {
      return res.status(401).json({
        success: false,
        message: "Invalid credentials"
      });
    }
    
    // Create mock session
    req.session.userId = account.id;
    req.session.userRole = account.role;
    
    res.json({
      success: true,
      message: "Dev login successful",
      user: {
        id: account.id,
        email: email,
        role: account.role,
        fullName: email.split('@')[0]
      }
    });
  } catch (error) {
    console.error("Dev login error:", error);
    res.status(500).json({
      success: false,
      message: "Login failed"
    });
  }
});

// User info endpoint for frontend auth state
app.get("/api/user", async (req, res) => {
  try {
    // Check if user is logged in via session
    if (req.session.userId && req.session.userRole) {
      const user = {
        id: req.session.userId,
        email: req.session.userRole === "admin" ? "admin@test.com" : "parent@test.com",
        role: req.session.userRole,
        fullName: req.session.userRole === "admin" ? "admin" : "parent"
      };
      
      return res.json({
        success: true,
        data: { user }
      });
    }
    
    // Not authenticated
    return res.status(401).json({
      success: false,
      message: "Not authenticated"
    });
  } catch (error) {
    console.error("User info error:", error);
    res.status(500).json({
      success: false,
      message: "Server error"
    });
  }
});

// ---- SendGrid (optional in dev) ----
>>>>>>> dba8a625
const mailService = new MailService();
if (process.env.SENDGRID_API_KEY) {
  mailService.setApiKey(process.env.SENDGRID_API_KEY);
}
<<<<<<< HEAD
=======

>>>>>>> dba8a625
async function sendVerificationEmail(
  email: string,
  parentName: string,
  verificationToken: string
) {
  if (!process.env.SENDGRID_API_KEY || !process.env.SENDGRID_FROM_EMAIL) {
    console.log("SendGrid not configured, skipping email send");
    return false;
  }
<<<<<<< HEAD
  const base =
    process.env.NODE_ENV === "production"
      ? `https://${process.env.REPLIT_URL || "localhost:5000"}`
      : "http://localhost:5000";
  const verificationUrl = `${base}/verify-email?token=${verificationToken}`;
  try {
    await mailService.send({
      to: email,
      from: process.env.SENDGRID_FROM_EMAIL,
      subject: "Welcome to Legacy Cricket Academy - Verify Your Email",
      html: `<p>Welcome ${parentName}, verify here: <a href="${verificationUrl}">${verificationUrl}</a></p>`,
    });
    return true;
  } catch (err) {
    console.error("Email sending failed:", err);
=======

  const defaultPort = 3002;
  const port = process.env.PORT || String(defaultPort);
  const host =
    process.env.NODE_ENV === "production"
      ? "https"
      : "http";
  const base =
    process.env.REPLIT_URL ||
    `localhost:${port}`;

  const verificationUrl = `${host}://${base}/verify-email?token=${verificationToken}`;

  try {
    await mailService.send({
      to: email,
      from: process.env.SENDGRID_FROM_EMAIL!,
      subject: "Welcome to Legacy Cricket Academy - Verify Your Email",
      html: `
        <div style="font-family: Arial, sans-serif; max-width: 600px; margin: 0 auto;">
          <div style="background: #1e40af; color: white; padding: 20px; text-align: center;">
            <h1>🏏 Legacy Cricket Academy</h1>
          </div>
          <div style="padding: 20px; background: #f8fafc;">
            <h2>Welcome, ${parentName}!</h2>
            <p>Thank you for registering your child with Legacy Cricket Academy. Please verify your email address.</p>
            <div style="text-align: center; margin: 30px 0;">
              <a href="${verificationUrl}" style="background: #2563eb; color: white; padding: 12px 24px; text-decoration: none; border-radius: 6px; display: inline-block; font-weight: bold;">
                Verify Email Address
              </a>
            </div>
            <p>If the button doesn't work, copy and paste this link:</p>
            <p style="word-break: break-all; color: #2563eb;">${verificationUrl}</p>
          </div>
        </div>
      `,
    });
    return true;
  } catch (error) {
    console.error("Email sending failed:", error);
>>>>>>> dba8a625
    return false;
  }
}

<<<<<<< HEAD
// ---- Example APIs ----------------------------------------------------------
app.get("/test", (_req, res) => {
  res.send(`<!doctype html>
<html><head><title>Server Test</title></head>
<body>
  <h1>✅ Server is Working!</h1>
</body></html>`);
});

// ✅ Pending coaches
app.get("/api/coaches/pending", async (_req, res) => {
  try {
    const db = new Database("./dev.db");
    const rows = db
      .prepare(
        "SELECT id, username, email, fullName, status, createdAt FROM users WHERE role='coach' AND status='pending' ORDER BY datetime(createdAt) DESC"
      )
      .all();
    return res.status(200).json(rows);
=======
// ---- Example APIs ----
app.get("/api/coaches/pending", async (_req, res) => {
  try {
    const pendingCoaches = await db
      .select({
        id: users.id,
        username: users.username,
        email: users.email,
        fullName: users.fullName,
        status: users.status,
        createdAt: users.createdAt,
      })
      .from(users)
      .where(and(eq(users.role, "coach"), eq(users.status, "pending")))
      .orderBy(desc(users.createdAt));

    return res.status(200).json(pendingCoaches);
>>>>>>> dba8a625
  } catch (error) {
    console.error("Error fetching pending coaches:", error);
    return res.status(500).json({
      success: false,
      message: "Failed to fetch pending coaches",
      error: error instanceof Error ? error.message : "Unknown error",
    });
  }
});

<<<<<<< HEAD
// ✅ Approved coaches
app.get("/api/coaches/approved", (_req, res) => {
  try {
    const db = new Database("./dev.db");
    const rows = db
      .prepare(
        "SELECT id, username, email, fullName, status, createdAt FROM users WHERE role='coach' AND status='approved' ORDER BY datetime(createdAt) DESC"
      )
      .all();
    return res.status(200).json(rows);
  } catch (error) {
    console.error("Error fetching approved coaches:", error);
    return res.status(500).json({
      success: false,
      message: "Failed to fetch approved coaches",
      error: error instanceof Error ? error.message : "Unknown error",
    });
  }
});

// ✅ Rejected coaches
app.get("/api/coaches/rejected", (_req, res) => {
  try {
    const db = new Database("./dev.db");
    const rows = db
      .prepare(
        "SELECT id, username, email, fullName, status, createdAt FROM users WHERE role='coach' AND status='rejected' ORDER BY datetime(createdAt) DESC"
      )
      .all();
    return res.status(200).json(rows);
  } catch (error) {
    console.error("Error fetching rejected coaches:", error);
    return res.status(500).json({
      success: false,
      message: "Failed to fetch rejected coaches",
      error: error instanceof Error ? error.message : "Unknown error",
    });
  }
});

// ✅ Unified list endpoint: GET /api/coaches?status=pending|approved|rejected&limit=20&offset=0&search=aryan
app.get("/api/coaches", (_req, res) => {
  try {
    const db = new Database("./dev.db");

    const status = String(_req.query.status || "").toLowerCase();
    const search = String(_req.query.search || "").trim();
    const limit = Math.max(0, Math.min(100, Number(_req.query.limit ?? 50))); // cap at 100
    const offset = Math.max(0, Number(_req.query.offset ?? 0));

    const validStatuses = new Set(["pending", "approved", "rejected"]);
    const where: string[] = ["role='coach'"];
    const params: any[] = [];

    if (validStatuses.has(status)) {
      where.push("status=?");
      params.push(status);
    }

    if (search) {
      // match username/fullName/email
      where.push("(username LIKE ? OR fullName LIKE ? OR email LIKE ?)");
      const like = `%${search}%`;
      params.push(like, like, like);
    }

    const whereSql = where.length ? `WHERE ${where.join(" AND ")}` : "";
    const sql = `
      SELECT id, username, email, fullName, status, createdAt
      FROM users
      ${whereSql}
      ORDER BY datetime(createdAt) DESC
      LIMIT ? OFFSET ?
    `;
    const countSql = `
      SELECT COUNT(*) as total
      FROM users
      ${whereSql}
    `;

    const rows = db.prepare(sql).all(...params, limit, offset);
    const total = (db.prepare(countSql).get(...params) as any).total as number;

    return res.status(200).json({
      items: rows,
      total,
      limit,
      offset,
      nextOffset: offset + rows.length < total ? offset + rows.length : null,
    });
  } catch (error) {
    console.error("Error fetching coaches:", error);
    return res.status(500).json({
      success: false,
      message: "Failed to fetch coaches",
      error: error instanceof Error ? error.message : "Unknown error",
    });
  }
});

// ✅ Approve / Reject endpoints
app.post("/api/coaches/:id/approve", (req, res) => {
  try {
    const coachId = Number(req.params.id);
    const db = new Database("./dev.db");
    const result = db
      .prepare("UPDATE users SET status='approved' WHERE id=?")
      .run(coachId);
    return res.json({
      success: true,
      message: `Coach ${coachId} approved successfully`,
      updated: result.changes,
    });
  } catch (error) {
    console.error("Error approving coach:", error);
    return res.status(500).json({ success: false, message: "Failed to approve coach." });
=======
app.post("/api/coaches/:id/approve", async (req, res) => {
  try {
    const coachId = Number(req.params.id);
    console.log(`Coach ${coachId} approved by admin`);
    return res.json({ success: true, message: `Coach ${coachId} approved successfully` });
  } catch (error) {
    console.error("Error approving coach:", error);
    return res.status(500).json({ success: false, message: "Failed to approve coach." });
  }
});

app.post("/api/coaches/:id/reject", async (req, res) => {
  try {
    const coachId = Number(req.params.id);
    console.log(`Coach ${coachId} rejected by admin`);
    return res.json({ success: true, message: `Coach ${coachId} rejected successfully` });
  } catch (error) {
    console.error("Error rejecting coach:", error);
    return res.status(500).json({ success: false, message: "Failed to reject coach." });
  }
});

// ---- Auth-protected examples (left as-is) ----
app.get("/api/dashboard/schedule", async (req, res) => {
  if (!req.isAuthenticated || !req.isAuthenticated() || req.user?.role !== "parent") {
    return res.status(401).json({ error: "Unauthorized" });
>>>>>>> dba8a625
  }
  const schedule = [
    { day: "Monday", time: "4:00 PM - 6:00 PM", activity: "Cricket Training", location: "Ground A" },
    { day: "Wednesday", time: "5:00 PM - 6:30 PM", activity: "Fitness Session", location: "Gym" },
    { day: "Friday", time: "4:30 PM - 6:30 PM", activity: "Match Practice", location: "Ground B" },
    { day: "Saturday", time: "9:00 AM - 11:00 AM", activity: "Team Meeting", location: "Clubhouse" },
  ];
  res.json(schedule);
});

<<<<<<< HEAD
app.post("/api/coaches/:id/reject", (req, res) => {
  try {
    const coachId = Number(req.params.id);
    const db = new Database("./dev.db");
    const result = db
      .prepare("UPDATE users SET status='rejected' WHERE id=?")
      .run(coachId);
    return res.json({
      success: true,
      message: `Coach ${coachId} rejected successfully`,
      updated: result.changes,
    });
  } catch (error) {
    console.error("Error rejecting coach:", error);
    return res.status(500).json({ success: false, message: "Failed to reject coach." });
=======
app.get("/api/dashboard/stats", async (req, res) => {
  if (!req.isAuthenticated || !req.isAuthenticated() || req.user?.role !== "parent") {
    return res.status(401).json({ error: "Unauthorized" });
>>>>>>> dba8a625
  }
  const stats = {
    sessions: 18,
    matches: 12,
    attendance: "97%",
    runs: 68,
    achievements: [
      { title: "Player of the Match - Best Bowling", date: "Last Week" },
      { title: "Highest Score: 52 Not Out", date: "This Month" },
    ],
  };
  res.json(stats);
});

<<<<<<< HEAD
// ---- Dashboard dummy APIs --------------------------------------------------
app.get("/api/dashboard/schedule", (req, res) => {
  if (!req.isAuthenticated?.() || req.user?.role !== "parent") {
    return res.status(401).json({ error: "Unauthorized" });
  }
  res.json([{ day: "Monday", time: "4–6PM", activity: "Cricket Training" }]);
});

app.get("/api/dashboard/stats", (req, res) => {
  if (!req.isAuthenticated?.() || req.user?.role !== "parent") {
    return res.status(401).json({ error: "Unauthorized" });
  }
  res.json({ sessions: 18, matches: 12, attendance: "97%", runs: 68 });
});

app.get("/api/dashboard/payments", (req, res) => {
  if (!req.isAuthenticated?.() || req.user?.role !== "parent") {
    return res.status(401).json({ error: "Unauthorized" });
  }
  res.json({ current: { period: "Dec 2024", status: "paid", amount: "175" } });
});

app.post("/api/payments/schedule", (req, res) => {
  // MVP stub - just return success
  console.log("Payment scheduled:", req.body);
  res.json({ ok: true, message: "Payment scheduled successfully" });
});
app.use(async (req, _res, next) => {
  const match = req.path.match(/^\/academy\/([^/]+)/);
  if (match) {
    const ident = match[1];
    if (/^\d+$/.test(ident)) {
      req.academyId = Number(ident);
      multiTenantStorage.setAcademyContext(req.academyId);
    } else {
      const academy = await multiTenantStorage.getAcademyBySlug(ident);
=======
app.get("/api/dashboard/payments", async (req, res) => {
  if (!req.isAuthenticated || !req.isAuthenticated() || req.user?.role !== "parent") {
    return res.status(401).json({ error: "Unauthorized" });
  }
  const payments = {
    current: { period: "December 2024", status: "paid", description: "Monthly Training Fee", amount: "175" },
    history: [
      { date: "November 2024", description: "Monthly Training Fee", amount: "175" },
      { date: "October 2024", description: "Monthly Training Fee", amount: "175" },
      { date: "September 2024", description: "Equipment Purchase", amount: "95" },
    ],
  };
  res.json(payments);
});

// ---- Academy context middleware ----
app.use(async (req, _res, next) => {
  const academyPathRegex = /^\/academy\/([^/]+)/;
  const match = req.path.match(academyPathRegex);

  if (match) {
    const academyIdentifier = match[1];
    if (/^\d+$/.test(academyIdentifier)) {
      const academyId = parseInt(academyIdentifier, 10);
      req.academyId = academyId;
      multiTenantStorage.setAcademyContext(academyId);
    } else {
      const academy = await multiTenantStorage.getAcademyBySlug(academyIdentifier);
>>>>>>> dba8a625
      if (academy) {
        req.academyId = academy.id;
        req.academySlug = ident;
        multiTenantStorage.setAcademyContext(academy.id);
      }
    }
  } else {
    req.academyId = 1;
    multiTenantStorage.setAcademyContext(1);
  }
  next();
});

<<<<<<< HEAD
// Request logging
app.use((req, res, next) => {
  const start = Date.now();
  const origJson = res.json.bind(res);
  (res as any).json = (body: any, ...args: any[]) => {
    const line = `${req.method} ${req.path} ${res.statusCode} in ${Date.now() - start}ms`;
    log(line);
    return origJson(body, ...args);
  };
  next();
});

// ---- Boot ------------------------------------------------------------------
(async () => {
  setupRedirects(app);
  setupStaticRoutes(app);
  await registerRoutes(app);

  const httpServer = http.createServer(app);
  const isDevelopment =
    process.env.NODE_ENV === "development" || app.get("env") === "development";

  console.log("Environment check:", {
    NODE_ENV: process.env.NODE_ENV,
    expressEnv: app.get("env"),
    isDevelopment,
  });

=======
// ---- API request logging (compact) ----
app.use((req, res, next) => {
  const start = Date.now();
  const path = req.path;
  let captured: Record<string, any> | undefined;

  const orig = res.json;
  res.json = function (bodyJson: any, ...args: any[]) {
    captured = bodyJson;
    // @ts-ignore
    return orig.apply(this, [bodyJson, ...args]);
  };

  res.on("finish", () => {
    if (path.startsWith("/api")) {
      const duration = Date.now() - start;
      let line = `${req.method} ${path} ${res.statusCode} in ${duration}ms`;
      if (captured) line += ` :: ${JSON.stringify(captured)}`;
      if (line.length > 80) line = line.slice(0, 79) + "…";
      log(line);
    }
  });

  next();
});

// ---- Bootstrap / Vite / listen ----
(async () => {
  // Redirect helpers & routes before static
  setupRedirects(app);
  const server = await registerRoutes(app);

  // Static routes for React Router *after* API routes
  setupStaticRoutes(app);

  app.use((err: any, _req: Request, res: Response, _next: NextFunction) => {
    const status = err.status || err.statusCode || 500;
    const message = err.message || "Internal Server Error";
    res.status(status).json({ message });
    throw err;
  });

  const isDevelopment =
    process.env.NODE_ENV === "development" || app.get("env") === "development";
  console.log("Environment check:", {
    NODE_ENV: process.env.NODE_ENV,
    expressEnv: app.get("env"),
    isDevelopment,
  });

>>>>>>> dba8a625
  if (isDevelopment) {
    console.log("Setting up Vite development server...");
    await setupVite(app, httpServer);
  } else {
    console.log("Static file serving already configured in routes...");
  }

<<<<<<< HEAD
  const PORT = Number(process.env.PORT ?? 3002);
  const HOST = process.env.HOST ?? "127.0.0.1";

  httpServer.listen(PORT, HOST, () => {
    log(`serving on http://${HOST}:${PORT}`);
  });
})().catch((err) => {
  console.error("Fatal startup error:", err);
  process.exit(1);
});

// Error handler
app.use((err: any, _req: Request, res: Response, _next: NextFunction) => {
  const status = err.status || err.statusCode || 500;
  res.status(status).json({ message: err.message || "Internal Server Error" });
});
=======
  // Port: 3002 in dev (5000 conflicts with macOS ControlCenter), 5000 in prod
  const defaultPort = isDevelopment ? 3002 : 5000;
  const port = parseInt(process.env.PORT || String(defaultPort), 10);

  server.listen(
    {
      port,
      host: "0.0.0.0",
      reusePort: true,
    },
    () => {
      log(`serving on port ${port}`);
    }
  );
})();
>>>>>>> dba8a625
<|MERGE_RESOLUTION|>--- conflicted
+++ resolved
@@ -1,21 +1,4 @@
 import express, { type Request, Response, NextFunction } from "express";
-<<<<<<< HEAD
-import path from "path";
-import { fileURLToPath } from "url";
-import session from "express-session";
-import passport from "passport";
-import http from "http";
-
-import { registerRoutes } from "./routes";
-import { setupVite, serveStatic, log } from "./vite";
-import { setupRedirects } from "./redirect";
-import { setupStaticRoutes } from "./static-routes";
-import { multiTenantStorage } from "./multi-tenant-storage";
-
-// keep db imports (used elsewhere if needed)
-import { db } from "@db";
-import { users } from "@shared/schema";
-=======
 import session from "express-session";
 import passport from "passport";
 import path from "path";
@@ -29,83 +12,9 @@
 
 import { db } from "../db/index.js";
 import { users } from "../shared/schema.js";
->>>>>>> dba8a625
 import { eq, and, desc } from "drizzle-orm";
 import { MailService } from "@sendgrid/mail";
 
-<<<<<<< HEAD
-// ✅ SQLite direct access
-import Database from "better-sqlite3";
-
-// __dirname for ESM
-const __filename = fileURLToPath(import.meta.url);
-const __dirname = path.dirname(__filename);
-
-// ---- Express app -----------------------------------------------------------
-const app = express();
-app.use(express.json());
-app.use(express.urlencoded({ extended: false }));
-
-// CORS
-app.use((req, res, next) => {
-  res.header("Access-Control-Allow-Origin", "*");
-  res.header("Access-Control-Allow-Methods", "GET, POST, PUT, DELETE, OPTIONS");
-  res.header(
-    "Access-Control-Allow-Headers",
-    "Origin, X-Requested-With, Content-Type, Accept, Authorization"
-  );
-  if (req.method === "OPTIONS") return res.sendStatus(200);
-  next();
-});
-
-// Sessions (MemoryStore is fine for dev; use a store for prod)
-app.use(
-  session({
-    secret: "cricket-academy-secret-key",
-    resave: false,
-    saveUninitialized: false,
-    cookie: { secure: false, maxAge: 24 * 60 * 60 * 1000 }, // 24h
-  })
-);
-
-// Passport
-app.use(passport.initialize());
-app.use(passport.session());
-
-// DEV-ONLY admin bypass
-app.use((req, _res, next) => {
-  const devBypass = process.env.LOCAL_ADMIN_BYPASS === "true";
-  if (devBypass && req.headers["x-local-admin"] === "1") {
-    (req as any).user = { id: 0, role: "admin" };
-    (req as any).isAuthenticated = () => true;
-  }
-  next();
-});
-
-// Extend Request
-declare global {
-  namespace Express {
-    interface Request {
-      academyId?: number;
-      academySlug?: string;
-      user?: any;
-      isAuthenticated?: () => boolean;
-    }
-  }
-}
-
-// Health check
-app.get("/api/ping", (_req, res) => {
-  res.json({
-    status: "ok",
-    message: "Server is running",
-    timestamp: new Date().toISOString(),
-  });
-});
-
-// ---- SendGrid (optional) ---------------------------------------------------
-import { MailService } from "@sendgrid/mail";
-=======
 // ---- __dirname for ES modules ----
 const __filename = fileURLToPath(import.meta.url);
 const __dirname = path.dirname(__filename);
@@ -248,15 +157,11 @@
 });
 
 // ---- SendGrid (optional in dev) ----
->>>>>>> dba8a625
 const mailService = new MailService();
 if (process.env.SENDGRID_API_KEY) {
   mailService.setApiKey(process.env.SENDGRID_API_KEY);
 }
-<<<<<<< HEAD
-=======
-
->>>>>>> dba8a625
+
 async function sendVerificationEmail(
   email: string,
   parentName: string,
@@ -266,23 +171,6 @@
     console.log("SendGrid not configured, skipping email send");
     return false;
   }
-<<<<<<< HEAD
-  const base =
-    process.env.NODE_ENV === "production"
-      ? `https://${process.env.REPLIT_URL || "localhost:5000"}`
-      : "http://localhost:5000";
-  const verificationUrl = `${base}/verify-email?token=${verificationToken}`;
-  try {
-    await mailService.send({
-      to: email,
-      from: process.env.SENDGRID_FROM_EMAIL,
-      subject: "Welcome to Legacy Cricket Academy - Verify Your Email",
-      html: `<p>Welcome ${parentName}, verify here: <a href="${verificationUrl}">${verificationUrl}</a></p>`,
-    });
-    return true;
-  } catch (err) {
-    console.error("Email sending failed:", err);
-=======
 
   const defaultPort = 3002;
   const port = process.env.PORT || String(defaultPort);
@@ -323,32 +211,10 @@
     return true;
   } catch (error) {
     console.error("Email sending failed:", error);
->>>>>>> dba8a625
     return false;
   }
 }
 
-<<<<<<< HEAD
-// ---- Example APIs ----------------------------------------------------------
-app.get("/test", (_req, res) => {
-  res.send(`<!doctype html>
-<html><head><title>Server Test</title></head>
-<body>
-  <h1>✅ Server is Working!</h1>
-</body></html>`);
-});
-
-// ✅ Pending coaches
-app.get("/api/coaches/pending", async (_req, res) => {
-  try {
-    const db = new Database("./dev.db");
-    const rows = db
-      .prepare(
-        "SELECT id, username, email, fullName, status, createdAt FROM users WHERE role='coach' AND status='pending' ORDER BY datetime(createdAt) DESC"
-      )
-      .all();
-    return res.status(200).json(rows);
-=======
 // ---- Example APIs ----
 app.get("/api/coaches/pending", async (_req, res) => {
   try {
@@ -366,7 +232,6 @@
       .orderBy(desc(users.createdAt));
 
     return res.status(200).json(pendingCoaches);
->>>>>>> dba8a625
   } catch (error) {
     console.error("Error fetching pending coaches:", error);
     return res.status(500).json({
@@ -377,124 +242,6 @@
   }
 });
 
-<<<<<<< HEAD
-// ✅ Approved coaches
-app.get("/api/coaches/approved", (_req, res) => {
-  try {
-    const db = new Database("./dev.db");
-    const rows = db
-      .prepare(
-        "SELECT id, username, email, fullName, status, createdAt FROM users WHERE role='coach' AND status='approved' ORDER BY datetime(createdAt) DESC"
-      )
-      .all();
-    return res.status(200).json(rows);
-  } catch (error) {
-    console.error("Error fetching approved coaches:", error);
-    return res.status(500).json({
-      success: false,
-      message: "Failed to fetch approved coaches",
-      error: error instanceof Error ? error.message : "Unknown error",
-    });
-  }
-});
-
-// ✅ Rejected coaches
-app.get("/api/coaches/rejected", (_req, res) => {
-  try {
-    const db = new Database("./dev.db");
-    const rows = db
-      .prepare(
-        "SELECT id, username, email, fullName, status, createdAt FROM users WHERE role='coach' AND status='rejected' ORDER BY datetime(createdAt) DESC"
-      )
-      .all();
-    return res.status(200).json(rows);
-  } catch (error) {
-    console.error("Error fetching rejected coaches:", error);
-    return res.status(500).json({
-      success: false,
-      message: "Failed to fetch rejected coaches",
-      error: error instanceof Error ? error.message : "Unknown error",
-    });
-  }
-});
-
-// ✅ Unified list endpoint: GET /api/coaches?status=pending|approved|rejected&limit=20&offset=0&search=aryan
-app.get("/api/coaches", (_req, res) => {
-  try {
-    const db = new Database("./dev.db");
-
-    const status = String(_req.query.status || "").toLowerCase();
-    const search = String(_req.query.search || "").trim();
-    const limit = Math.max(0, Math.min(100, Number(_req.query.limit ?? 50))); // cap at 100
-    const offset = Math.max(0, Number(_req.query.offset ?? 0));
-
-    const validStatuses = new Set(["pending", "approved", "rejected"]);
-    const where: string[] = ["role='coach'"];
-    const params: any[] = [];
-
-    if (validStatuses.has(status)) {
-      where.push("status=?");
-      params.push(status);
-    }
-
-    if (search) {
-      // match username/fullName/email
-      where.push("(username LIKE ? OR fullName LIKE ? OR email LIKE ?)");
-      const like = `%${search}%`;
-      params.push(like, like, like);
-    }
-
-    const whereSql = where.length ? `WHERE ${where.join(" AND ")}` : "";
-    const sql = `
-      SELECT id, username, email, fullName, status, createdAt
-      FROM users
-      ${whereSql}
-      ORDER BY datetime(createdAt) DESC
-      LIMIT ? OFFSET ?
-    `;
-    const countSql = `
-      SELECT COUNT(*) as total
-      FROM users
-      ${whereSql}
-    `;
-
-    const rows = db.prepare(sql).all(...params, limit, offset);
-    const total = (db.prepare(countSql).get(...params) as any).total as number;
-
-    return res.status(200).json({
-      items: rows,
-      total,
-      limit,
-      offset,
-      nextOffset: offset + rows.length < total ? offset + rows.length : null,
-    });
-  } catch (error) {
-    console.error("Error fetching coaches:", error);
-    return res.status(500).json({
-      success: false,
-      message: "Failed to fetch coaches",
-      error: error instanceof Error ? error.message : "Unknown error",
-    });
-  }
-});
-
-// ✅ Approve / Reject endpoints
-app.post("/api/coaches/:id/approve", (req, res) => {
-  try {
-    const coachId = Number(req.params.id);
-    const db = new Database("./dev.db");
-    const result = db
-      .prepare("UPDATE users SET status='approved' WHERE id=?")
-      .run(coachId);
-    return res.json({
-      success: true,
-      message: `Coach ${coachId} approved successfully`,
-      updated: result.changes,
-    });
-  } catch (error) {
-    console.error("Error approving coach:", error);
-    return res.status(500).json({ success: false, message: "Failed to approve coach." });
-=======
 app.post("/api/coaches/:id/approve", async (req, res) => {
   try {
     const coachId = Number(req.params.id);
@@ -521,7 +268,6 @@
 app.get("/api/dashboard/schedule", async (req, res) => {
   if (!req.isAuthenticated || !req.isAuthenticated() || req.user?.role !== "parent") {
     return res.status(401).json({ error: "Unauthorized" });
->>>>>>> dba8a625
   }
   const schedule = [
     { day: "Monday", time: "4:00 PM - 6:00 PM", activity: "Cricket Training", location: "Ground A" },
@@ -532,27 +278,9 @@
   res.json(schedule);
 });
 
-<<<<<<< HEAD
-app.post("/api/coaches/:id/reject", (req, res) => {
-  try {
-    const coachId = Number(req.params.id);
-    const db = new Database("./dev.db");
-    const result = db
-      .prepare("UPDATE users SET status='rejected' WHERE id=?")
-      .run(coachId);
-    return res.json({
-      success: true,
-      message: `Coach ${coachId} rejected successfully`,
-      updated: result.changes,
-    });
-  } catch (error) {
-    console.error("Error rejecting coach:", error);
-    return res.status(500).json({ success: false, message: "Failed to reject coach." });
-=======
 app.get("/api/dashboard/stats", async (req, res) => {
   if (!req.isAuthenticated || !req.isAuthenticated() || req.user?.role !== "parent") {
     return res.status(401).json({ error: "Unauthorized" });
->>>>>>> dba8a625
   }
   const stats = {
     sessions: 18,
@@ -567,44 +295,6 @@
   res.json(stats);
 });
 
-<<<<<<< HEAD
-// ---- Dashboard dummy APIs --------------------------------------------------
-app.get("/api/dashboard/schedule", (req, res) => {
-  if (!req.isAuthenticated?.() || req.user?.role !== "parent") {
-    return res.status(401).json({ error: "Unauthorized" });
-  }
-  res.json([{ day: "Monday", time: "4–6PM", activity: "Cricket Training" }]);
-});
-
-app.get("/api/dashboard/stats", (req, res) => {
-  if (!req.isAuthenticated?.() || req.user?.role !== "parent") {
-    return res.status(401).json({ error: "Unauthorized" });
-  }
-  res.json({ sessions: 18, matches: 12, attendance: "97%", runs: 68 });
-});
-
-app.get("/api/dashboard/payments", (req, res) => {
-  if (!req.isAuthenticated?.() || req.user?.role !== "parent") {
-    return res.status(401).json({ error: "Unauthorized" });
-  }
-  res.json({ current: { period: "Dec 2024", status: "paid", amount: "175" } });
-});
-
-app.post("/api/payments/schedule", (req, res) => {
-  // MVP stub - just return success
-  console.log("Payment scheduled:", req.body);
-  res.json({ ok: true, message: "Payment scheduled successfully" });
-});
-app.use(async (req, _res, next) => {
-  const match = req.path.match(/^\/academy\/([^/]+)/);
-  if (match) {
-    const ident = match[1];
-    if (/^\d+$/.test(ident)) {
-      req.academyId = Number(ident);
-      multiTenantStorage.setAcademyContext(req.academyId);
-    } else {
-      const academy = await multiTenantStorage.getAcademyBySlug(ident);
-=======
 app.get("/api/dashboard/payments", async (req, res) => {
   if (!req.isAuthenticated || !req.isAuthenticated() || req.user?.role !== "parent") {
     return res.status(401).json({ error: "Unauthorized" });
@@ -633,10 +323,9 @@
       multiTenantStorage.setAcademyContext(academyId);
     } else {
       const academy = await multiTenantStorage.getAcademyBySlug(academyIdentifier);
->>>>>>> dba8a625
       if (academy) {
         req.academyId = academy.id;
-        req.academySlug = ident;
+        req.academySlug = academyIdentifier;
         multiTenantStorage.setAcademyContext(academy.id);
       }
     }
@@ -647,36 +336,6 @@
   next();
 });
 
-<<<<<<< HEAD
-// Request logging
-app.use((req, res, next) => {
-  const start = Date.now();
-  const origJson = res.json.bind(res);
-  (res as any).json = (body: any, ...args: any[]) => {
-    const line = `${req.method} ${req.path} ${res.statusCode} in ${Date.now() - start}ms`;
-    log(line);
-    return origJson(body, ...args);
-  };
-  next();
-});
-
-// ---- Boot ------------------------------------------------------------------
-(async () => {
-  setupRedirects(app);
-  setupStaticRoutes(app);
-  await registerRoutes(app);
-
-  const httpServer = http.createServer(app);
-  const isDevelopment =
-    process.env.NODE_ENV === "development" || app.get("env") === "development";
-
-  console.log("Environment check:", {
-    NODE_ENV: process.env.NODE_ENV,
-    expressEnv: app.get("env"),
-    isDevelopment,
-  });
-
-=======
 // ---- API request logging (compact) ----
 app.use((req, res, next) => {
   const start = Date.now();
@@ -727,32 +386,13 @@
     isDevelopment,
   });
 
->>>>>>> dba8a625
   if (isDevelopment) {
     console.log("Setting up Vite development server...");
-    await setupVite(app, httpServer);
+    await setupVite(app, server);
   } else {
     console.log("Static file serving already configured in routes...");
   }
 
-<<<<<<< HEAD
-  const PORT = Number(process.env.PORT ?? 3002);
-  const HOST = process.env.HOST ?? "127.0.0.1";
-
-  httpServer.listen(PORT, HOST, () => {
-    log(`serving on http://${HOST}:${PORT}`);
-  });
-})().catch((err) => {
-  console.error("Fatal startup error:", err);
-  process.exit(1);
-});
-
-// Error handler
-app.use((err: any, _req: Request, res: Response, _next: NextFunction) => {
-  const status = err.status || err.statusCode || 500;
-  res.status(status).json({ message: err.message || "Internal Server Error" });
-});
-=======
   // Port: 3002 in dev (5000 conflicts with macOS ControlCenter), 5000 in prod
   const defaultPort = isDevelopment ? 3002 : 5000;
   const port = parseInt(process.env.PORT || String(defaultPort), 10);
@@ -767,5 +407,4 @@
       log(`serving on port ${port}`);
     }
   );
-})();
->>>>>>> dba8a625
+})();