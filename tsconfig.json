--- conflicted
+++ resolved
@@ -4,26 +4,16 @@
   "compilerOptions": {
     "incremental": true,
     "tsBuildInfoFile": "./node_modules/typescript/tsbuildinfo",
-<<<<<<< HEAD
-    "noEmit": false,
-    "outDir": "./dist",
-    "module": "ESNext",
-=======
     "noEmit": true,
     "module": "nodenext",
     "target": "ES2022",
->>>>>>> dba8a625
     "strict": true,
     "lib": ["esnext", "dom", "dom.iterable"],
     "jsx": "preserve",
     "esModuleInterop": true,
     "skipLibCheck": true,
-<<<<<<< HEAD
-    "moduleResolution": "bundler",
-=======
     "allowImportingTsExtensions": true,
     "moduleResolution": "nodenext",
->>>>>>> dba8a625
     "baseUrl": ".",
     "typeRoots": ["./types", "./node_modules/@types"],
     "types": ["node"],
